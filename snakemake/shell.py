--- conflicted
+++ resolved
@@ -48,7 +48,7 @@
                 cls._process_prefix + " " + argvquote(cmd),
                 shell=False,
                 executable=cls.get_executable(),
-                **kwargs
+                **kwargs,
             )
         else:
             return sp.check_output(
@@ -170,10 +170,9 @@
         if conda_env:
             logger.info("Activating conda environment: {}".format(conda_env))
 
-<<<<<<< HEAD
         # shell can't be True on Windows with an explicit executable
         use_shell = not (ON_WINDOWS and cls.get_executable())
-=======
+
         threads = str(context.get("threads", 1))
         # environment variable lists for linear algebra libraries taken from:
         # https://stackoverflow.com/a/53224849/2352071
@@ -185,7 +184,6 @@
         envvars["MKL_NUM_THREADS"] = threads
         envvars["VECLIB_MAXIMUM_THREADS"] = threads
         envvars["NUMEXPR_NUM_THREADS"] = threads
->>>>>>> 3a086e28
 
         proc = sp.Popen(
             cmd,
